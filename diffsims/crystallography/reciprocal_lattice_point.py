--- conflicted
+++ resolved
@@ -85,26 +85,10 @@
         return Vector3d(self._hkl.data.astype(int))
 
     @property
-<<<<<<< HEAD
     def _hkldata(self):
         """Return :class:`numpy.ndarray` without 1-dimensions."""
         return np.squeeze(self.hkl.data)
 
-    @property
-    def h(self):
-        """Return :class:`numpy.ndarray` of Miller index h."""
-        return self._hkldata[..., 0]
-
-    @property
-    def k(self):
-        """Return :class:`numpy.ndarray` of Miller index k."""
-        return self._hkldata[..., 1]
-
-    @property
-    def l(self):
-        """Return :class:`numpy.ndarray` of Miller index l."""
-        return self._hkldata[..., 2]
-=======
     def h(self):
         """Return :class:`np.ndarray` of Miller index h."""
         return self.hkl.data[..., 0]
@@ -118,7 +102,6 @@
     def l(self):
         """Return :class:`np.ndarray` of Miller index l."""
         return self.hkl.data[..., 2]
->>>>>>> 9a480149
 
     @property
     def size(self):
