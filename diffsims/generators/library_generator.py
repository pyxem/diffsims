--- conflicted
+++ resolved
@@ -136,8 +136,6 @@
 
         return diffraction_library
 
-<<<<<<< HEAD
-=======
 
 def _generate_lookup_table(recip_latt,
                            reciprocal_radius: float,
@@ -206,7 +204,6 @@
     return measurements, indices
 
 
->>>>>>> 24020435
 class VectorLibraryGenerator:
     """Computes a library of diffraction vectors and pairwise inter-vector
     angles for a specified StructureLibrary.
@@ -248,15 +245,6 @@
             # Get reciprocal lattice points within reciprocal_radius
             recip_latt = structure.lattice.reciprocal()
 
-<<<<<<< HEAD
-            measurements, indices = _generate_lookup_table(
-                recip_latt=recip_latt, reciprocal_radius=reciprocal_radius, unique=True
-            )
-
-            vector_library[phase_name] = {
-                "indices": indices,
-                "measurements": measurements,
-=======
             measurements, indices = _generate_lookup_table(recip_latt=recip_latt,
                                                            reciprocal_radius=reciprocal_radius,
                                                            unique=True)
@@ -264,7 +252,6 @@
             vector_library[phase_name] = {
                 'indices': indices,
                 'measurements': measurements
->>>>>>> 24020435
             }
 
         # Pass attributes to diffraction library from structure library.
