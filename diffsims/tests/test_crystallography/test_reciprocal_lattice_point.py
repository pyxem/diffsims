--- conflicted
+++ resolved
@@ -286,13 +286,12 @@
         rlp.calculate_theta(voltage=voltage)
         assert np.allclose(rlp.theta, desired_theta)
 
-<<<<<<< HEAD
     def test_families(self, ferrite_phase):
         pass
 
     def test_families_indices(self, ferrite_phase):
         pass
-=======
+
     def test_one_point(self, ferrite_phase):
         rlp = ReciprocalLatticePoint(phase=ferrite_phase, hkl=[1, 1, 0])
 
@@ -309,5 +308,4 @@
         rlp = ReciprocalLatticePoint(phase=phase, hkl=[1, 1, 1])
         
         with pytest.raises(ValueError, match=f"The phase {phase} must have a"):
-            _ = rlp.allowed
->>>>>>> 9a480149
+            _ = rlp.allowed