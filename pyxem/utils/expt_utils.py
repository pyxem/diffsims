# -*- coding: utf-8 -*-
# Copyright 2017-2018 The pyXem developers
#
# This file is part of pyXem.
#
# pyXem is free software: you can redistribute it and/or modify
# it under the terms of the GNU General Public License as published by
# the Free Software Foundation, either version 3 of the License, or
# (at your option) any later version.
#
# pyXem is distributed in the hope that it will be useful,
# but WITHOUT ANY WARRANTY; without even the implied warranty of
# MERCHANTABILITY or FITNESS FOR A PARTICULAR PURPOSE.  See the
# GNU General Public License for more details.
#
# You should have received a copy of the GNU General Public License
# along with pyXem.  If not, see <http://www.gnu.org/licenses/>.

import numpy as np
import scipy.ndimage as ndi
from scipy.ndimage.interpolation import shift
from scipy.optimize import curve_fit, minimize
from skimage import transform as tf
from skimage import morphology, filters
from skimage.morphology import square, opening
from skimage.filters import (threshold_sauvola, threshold_otsu)
from skimage.draw import ellipse_perimeter
from skimage.feature import register_translation


"""
This module contains utility functions for processing electron diffraction
patterns.
"""


def _index_coords(z, origin=None):
    """
    Creates x & y coords for the indicies in a numpy array

    Parameters
    ----------
    data : numpy array
        2D data
    origin : (x,y) tuple
        defaults to the center of the image. Specify origin=(0,0)
        to set the origin to the *top-left* corner of the image.

    Returns
    -------
        x, y : arrays
    """
    ny, nx = z.shape[:2]
    if origin is None:
        origin_x, origin_y = nx // 2, ny // 2
    else:
        origin_x, origin_y = origin

    x, y = np.meshgrid(np.arange(float(nx)), np.arange(float(ny)))

    x -= origin_x
    y -= origin_y
    return x, y


def _cart2polar(x, y):
    """
    Transform Cartesian coordinates to polar

    Parameters
    ----------
    x, y : floats or arrays
        Cartesian coordinates

    Returns
    -------
    r, theta : floats or arrays
        Polar coordinates

    """
    r = np.sqrt(x**2 + y**2)
    theta = -np.arctan2(y, x)  # θ = 0 horizontal, +ve = anticlockwise
    return r, theta


def _polar2cart(r, theta):
    """
    Transform polar coordinates to Cartesian

    Parameters
    -------
    r, theta : floats or arrays
        Polar coordinates

    Returns
    ----------
    x, y : floats or arrays
        Cartesian coordinates
    """
    # +ve quadrant in bottom right corner when plotted
    x = r * np.cos(theta)
    y = -r * np.sin(theta)
    return x, y

<<<<<<< HEAD
def radial_average(z, mask=None):
=======

def radial_average(z):
>>>>>>> b04f27aa
    """Calculate the radial profile by azimuthal averaging about a specified
    center.

    Parameters
    ----------
    mask : array with the same dimensions as z
            Consists of 0s for excluded pixels and 1s for non-excluded pixels.
            The 0-pixels are excluded from the radial average.

    Returns
    -------
    radial_profile : array
        Radial profile of the diffraction pattern.
    """

    center = ((z.shape[0] / 2) - 0.5, (z.shape[1] / 2) - 0.5)  # geometric shape work, not 0 indexing

    y, x = np.indices(z.shape)
    r = np.sqrt((x - center[1])**2 + (y - center[0])**2)
    r = np.rint(r - 0.5).astype(np.int)
    # the subtraction of 0.5 gets the 0 in the correct place

    if mask is None:
        tbin = np.bincount(r.ravel(), z.ravel())
        nr = np.bincount(r.ravel())

    else:
        # the mask is applied on the z array.
        masked_array = z * mask
        tbin = np.bincount(r.ravel(), masked_array.ravel())
        nr = np.bincount(r.ravel(), mask.ravel())

    averaged = np.nan_to_num(tbin / nr)

    return averaged


def gain_normalise(z, dref, bref):
    """Apply gain normalization to experimentally acquired electron
    diffraction pattern.

    Parameters
    ----------
    dref : ElectronDiffraction
        Dark reference image.
    bref : ElectronDiffraction
        Flat-field bright reference image.

    Returns
    -------
        Gain normalized diffraction pattern
    """
    return ((z - dref) / (bref - dref)) * np.mean((bref - dref))


def remove_dead(z, deadpixels, deadvalue="average", d=1):
    """Remove dead pixels from experimental electron diffraction patterns.

    Parameters
    ----------
    deadpixels : array
        Array containing the array indices of dead pixels in the diffraction
        pattern.
    deadvalue : string
        Specify how deadpixels should be treated, options are;
            'average': takes the average of adjacent pixels
            'nan':  sets the dead pixel to nan

    Returns
    -------
    img : array
        Array containing the diffraction pattern with dead pixels removed.
    """
    z_bar = np.copy(z)
    if deadvalue == 'average':
        for (i, j) in deadpixels:
            neighbours = z[i - d:i + d + 1, j - d:j + d + 1].flatten()
            z_bar[i, j] = np.mean(neighbours)

    elif deadvalue == 'nan':
        for (i, j) in deadpixels:
            z_bar[i, j] = np.nan
    else:
        raise NotImplementedError("The method specified is not implemented. "
                                  "See documentation for available "
                                  "implementations.")

    return z_bar


def affine_transformation(z, matrix, order, *args, **kwargs):
    """Apply an affine transformation to a 2-dimensional array.

    Parameters
    ----------
    z : np.array
        Array to be transformed
    matrix : np.array
        3x3 numpy array specifying the affine transformation to be applied.
    order : int
        Interpolation order.
    kwargs :
        To be passed to skimage.warp

    Returns
    -------
    trans : array
        Affine transformed diffraction pattern.
    """
    # These three lines account for the transformation center not being (0,0)
    shift_y, shift_x = np.array(z.shape[:2]) / 2.
    tf_shift = tf.SimilarityTransform(translation=[-shift_x, -shift_y])
    tf_shift_inv = tf.SimilarityTransform(translation=[shift_x, shift_y])

    # This defines the transform you want to perform
    transformation = tf.AffineTransform(matrix=matrix)

    # skimage transforms can be added like this, actually matrix multiplication,
    # hence the need for the brackets. (Note tf.warp takes the inverse)
    trans = tf.warp(z, (tf_shift + (transformation + tf_shift_inv)).inverse,
                    order=order, *args, **kwargs)

    return trans


def regional_filter(z, h):
    """Perform a h-dome regional filtering of the an image for background
    subtraction.

    Parameters
    ----------
    h : float
        h-dome cutoff value.

    Returns
    -------
        h-dome subtracted image as np.array
    """
    seed = np.copy(z)
    seed = z - h
    mask = z
    dilated = morphology.reconstruction(seed, mask, method='dilation')

    return z - dilated


def subtract_background_dog(z, sigma_min, sigma_max):
    """Difference of gaussians method for background removal.

    Parameters
    ----------
    sigma_max : float
        Large gaussian blur sigma.
    sigma_min : float
        Small gaussian blur sigma.

    Returns
    -------
        Denoised diffraction pattern as np.array
    """
    blur_max = ndi.gaussian_filter(z, sigma_max)
    blur_min = ndi.gaussian_filter(z, sigma_min)

    return np.maximum(np.where(blur_min > blur_max, z, 0) - blur_max, 0)


def subtract_background_median(z, footprint=19, implementation='scipy'):
    """Remove background using a median filter.

    Parameters
    ----------
    footprint : int
        size of the window that is convoluted with the array to determine
        the median. Should be large enough that it is about 3x as big as the
        size of the peaks.
    implementation: str
        One of 'scipy', 'skimage'. Skimage is much faster, but it messes with
        the data format. The scipy implementation is safer, but slower.

    Returns
    -------
        Pattern with background subtracted as np.array
    """

    if implementation == 'scipy':
        bg_subtracted = z - ndi.median_filter(z, size=footprint)
    elif implementation == 'skimage':
        selem = morphology.square(footprint)
        # skimage only accepts input image as uint16
        bg_subtracted = z - filters.median(z.astype(np.uint16), selem).astype(z.dtype)

    return np.maximum(bg_subtracted, 0)


def subtract_reference(z, bg):
    """Subtracts background using a user-defined background pattern.

    Parameters
    ----------
    bg: array
        User-defined diffraction pattern to be subtracted as background.
    """
    im = z.astype(np.float64) - bg
    for i in range(0, z.shape[0]):
        for j in range(0, z.shape[1]):
            if im[i, j] < 0:
                im[i, j] = 0
    return im


def circular_mask(shape, radius, center=None):
    """Produces a mask of radius 'r' centered on 'center' of shape 'shape'.

    Parameters
    ----------
    shape : tuple
    radius : int
    center : tuple (optional)
        Default: (0, 0)

    Returns
    -------
    np.ndarray

    """
    l_x, l_y = shape
    x, y = center if center else (l_x / 2, l_y / 2)
    X, Y = np.ogrid[:l_x, :l_y]
    mask = (X - x) ** 2 + (Y - y) ** 2 < radius ** 2
    return mask


def reference_circle(coords, dimX, dimY, radius):
    """Draw the perimeter of an circle at a given position
    in the diffraction pattern (e.g. to provide a reference for
    finding the direct beam center).

    Parameters
    ----------
    coords : np.array size n,2
        size n,2 array of coordinates to draw the circle.

    dimX : int
        first dimension of the diffraction pattern (size)

    dimY : int
        second dimension of the diffraction pattern (size)

    radius : int
        radius of the circle to be drawn

    Returns
    -------
    img: np.array
        np.array containing the circle drawn at the position given in the coordinates.
    """
    img = np.zeros((dimX, dimY))

    for n in range(np.size(coords, 0)):
        rr, cc = ellipse_perimeter(coords[n, 0], coords[n, 1], radius, radius)
        img[rr, cc] = 1

    return img


def find_beam_offset_cross_correlation(z, radius_start=4, radius_finish=8):
    """Method to centre the direct beam centre by a cross-correlation algorithm.
    The shift is calculated relative to an circle perimeter. The circle can be
    refined across a range of radii during the centring procedure to improve
    performance in regions where the direct beam size changes,
    e.g. during sample thickness variation.

    Parameters
    ----------
    radius_start : int
        The lower bound for the radius of the central disc to be used in the alignment

    radius_finish : int
        The upper bounds for the radius of the central disc to be used in the alignment

    Returns
    -------
    shift: np.array
        np.array containing offset (from center) of the direct beam positon.
    """
    radiusList = np.arange(radius_start, radius_finish)
    errRecord = np.zeros_like(radiusList, dtype='single')
    origin = np.array([[round(np.size(z, axis=-2) / 2), round(np.size(z, axis=-1) / 2)]])

    for ind in np.arange(0, np.size(radiusList)):
        radius = radiusList[ind]
        ref = reference_circle(origin, np.size(z, axis=-2), np.size(z, axis=-1), radius)
        h0 = np.hanning(np.size(ref, 0))
        h1 = np.hanning(np.size(ref, 1))
        hann2d = np.sqrt(np.outer(h0, h1))
        ref = hann2d * ref
        im = hann2d * z
        shift, error, diffphase = register_translation(ref, im, 10)
        errRecord[ind] = error
        index_min = np.argmin(errRecord)

    ref = reference_circle(origin, np.size(z, axis=-2), np.size(z, axis=-1), radiusList[index_min])
    h0 = np.hanning(np.size(ref, 0))
    h1 = np.hanning(np.size(ref, 1))
    hann2d = np.sqrt(np.outer(h0, h1))
    ref = hann2d * ref
    im = hann2d * z
    shift, error, diffphase = register_translation(ref, im, 100)

    return (shift - 0.5)


def peaks_as_gvectors(z, center, calibration):
    """
    Converts peaks found as array indices to calibrated units, for use in a
    hyperspy map function.

    Parameters
    ----------
    z : numpy array
        peak postitions as array indices.
    center : numpy array
        diffraction pattern centre in array indices.
    calibration : float
        calibration in reciprocal Angstroms per pixels.

    Returns
    -------
    g : numpy array
        peak positions in calibrated units.
    """
    g = (z - center) * calibration
    return np.array([g[0].T[1], g[0].T[0]]).T<|MERGE_RESOLUTION|>--- conflicted
+++ resolved
@@ -102,12 +102,7 @@
     y = -r * np.sin(theta)
     return x, y
 
-<<<<<<< HEAD
 def radial_average(z, mask=None):
-=======
-
-def radial_average(z):
->>>>>>> b04f27aa
     """Calculate the radial profile by azimuthal averaging about a specified
     center.
 
