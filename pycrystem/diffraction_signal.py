# -*- coding: utf-8 -*-
# Copyright 2017 The PyCrystEM developers
#
# This file is part of PyCrystEM.
#
# PyCrystEM is free software: you can redistribute it and/or modify
# it under the terms of the GNU General Public License as published by
# the Free Software Foundation, either version 3 of the License, or
# (at your option) any later version.
#
# PyCrystEM is distributed in the hope that it will be useful,
# but WITHOUT ANY WARRANTY; without even the implied warranty of
# MERCHANTABILITY or FITNESS FOR A PARTICULAR PURPOSE.  See the
# GNU General Public License for more details.
#
# You should have received a copy of the GNU General Public License
# along with PyCrystEM.  If not, see <http://www.gnu.org/licenses/>.
"""Signal class for Electron Diffraction data

"""

from __future__ import division

from hyperspy.api import interactive, stack
from hyperspy.components1d import Voigt, Exponential, Polynomial
from hyperspy.signals import Signal2D, BaseSignal

from pycrystem.utils.expt_utils import *
from pycrystem.utils.peakfinders2D import *


class ElectronDiffraction(Signal2D):
    _signal_type = "electron_diffraction"

    def __init__(self, *args, **kwargs):
        Signal2D.__init__(self, *args, **kwargs)
        # Attributes defaults
        if 'Acquisition_instrument.TEM' not in self.metadata:
            if 'Acquisition_instrument.SEM' in self.metadata:
                self.metadata.set_item(
                    "Acquisition_instrument.TEM",
                    self.metadata.Acquisition_instrument.SEM)
                del self.metadata.Acquisition_instrument.SEM
        self.decomposition.__func__.__doc__ = BaseSignal.decomposition.__doc__

    def set_experimental_parameters(self,
                                    accelerating_voltage=None,
                                    camera_length=None,
                                    scan_rotation=None,
                                    convergence_angle=None,
                                    rocking_angle=None,
                                    rocking_frequency=None,
                                    exposure_time=None):
        """Set the experimental parameters in metadata.

        Parameters
        ----------
        accelerating_voltage: float
            Accelerating voltage in kV
        camera_length: float
            Camera length in cm
        scan_rotation: float
            Scan rotation in degrees
        convergence_angle : float
            Convergence angle in mrad
        rocking_angle : float
            Beam rocking angle in mrad
        rocking_frequency : float
            Beam rocking frequency in Hz
        exposure_time : float
            Exposure time in ms.
        """
        md = self.metadata

        if accelerating_voltage is not None:
            md.set_item("Acquisition_instrument.TEM.accelerating_voltage",
                        accelerating_voltage)
        if scan_rotation is not None:
            md.set_item("Acquisition_instrument.TEM.scan_rotation",
                        scan_rotation)
        if convergence_angle is not None:
            md.set_item("Acquisition_instrument.TEM.convergence_angle",
                        convergence_angle)
        if rocking_angle is not None:
            md.set_item("Acquisition_instrument.TEM.rocking_angle",
                        rocking_angle)
        if rocking_frequency is not None:
            md.set_item("Acquisition_instrument.TEM.rocking_frequency",
                        rocking_frequency)
        if camera_length is not None:
            md.set_item(
                "Acquisition_instrument.TEM.Detector.Diffraction.camera_length",
                camera_length
            )
        if exposure_time is not None:
            md.set_item(
                "Acquisition_instrument.TEM.Detector.Diffraction.exposure_time",
                exposure_time
            )

    def set_calibration(self, calibration, center=None):
        """Set pixel size in reciprocal Angstroms and origin location.

        Parameters
        ----------
        calibration: float
            Calibration in reciprocal Angstroms per pixel
        center: tuple
            Position of the central beam, in pixels. If None the center of the
            frame is assumed to be the center of the pattern.
        """
        # TODO: extend to get calibration from a list of stored calibrations for
        # the camera length recorded in metadata.
        if center is None:
            center = np.array(self.axes_manager.signal_shape)/2 * calibration

        dx = self.axes_manager.signal_axes[0]
        dy = self.axes_manager.signal_axes[1]

        dx.name = 'dx'
        dx.scale = calibration
        dx.offset = -center[0]
        dx.units = '$A^{-1}$'

        dy.name = 'dy'
        dy.scale = calibration
        dy.offset = -center[1]
        dy.units = '$A^{-1}$'

    def plot_interactive_virtual_image(self, roi):
        """Plots an interactive virtual image formed with a specified and
        adjustable roi.

        Parameters
        ----------
        roi: :obj:`hyperspy.roi.BaseInteractiveROI`
            Any interactive ROI detailed in HyperSpy.

        Examples
        --------
        .. code-block:: python

            import hyperspy.api as hs
            roi = hs.roi.CircleROI(0, 0, 0.2)
            data.plot_interactive_virtual_image(roi)

        """
        self.plot()
        roi.add_widget(self, axes=self.axes_manager.signal_axes)
        # Add the ROI to the appropriate signal axes.
        dark_field = roi.interactive(self, navigation_signal='same')
        dark_field_placeholder = \
            BaseSignal(np.zeros(self.axes_manager.navigation_shape[::-1]))
        # Create an output signal for the virtual dark-field calculation.
        dark_field_sum = interactive(
            # Create an interactive signal
            dark_field.sum,
            # Formed from the sum of the pixels in the dark-field signal
            event=dark_field.axes_manager.events.any_axis_changed,
            # That updates whenever the widget is moved
            axis=dark_field.axes_manager.signal_axes,
            out=dark_field_placeholder,
            # And outputs into the prepared placeholder.
        )
        dark_field_sum.axes_manager.update_axes_attributes_from(
            self.axes_manager.navigation_axes,
            ['scale', 'offset', 'units', 'name'])
        dark_field_sum.metadata.General.title = "Virtual Dark Field"
        # Set the parameters
        dark_field_sum.plot()  # Plot the result

    def get_virtual_image(self, roi):
        """Obtains a virtual image associated with a specified ROI.

        Parameters
        ----------
        roi: :obj:`hyperspy.roi.BaseInteractiveROI`
            Any interactive ROI detailed in HyperSpy.

        Returns
        -------
        dark_field_sum: :obj:`hyperspy.signals.BaseSignal`
            The virtual image signal associated with the specified roi.

        Examples
        --------
        .. code-block:: python

            import hyperspy.api as hs
            roi = hs.roi.CircleROI(0, 0, 0.2)
            data.get_virtual_image(roi)

        """
        dark_field = roi(self, axes=self.axes_manager.signal_axes)
        dark_field_sum = dark_field.sum(
            axis=dark_field.axes_manager.signal_axes
        )
        dark_field_sum.metadata.General.title = "Virtual Dark Field"
        # TODO: make outputs neat in obvious cases i.e. 2D for normal vdf
        return dark_field_sum

    def get_direct_beam_mask(self, radius, center=None):
        """Generate a signal mask for the direct beam.

        Parameters
        ----------
        radius : float
            Radius for the circular mask in pixel units.
        center : tuple, optional
            User specified (x, y) position of the diffraction pattern center.
            i.e. the direct beam position. If None (default) it is assumed that
            the direct beam is at the center of the diffraction pattern.

        Return
        ------
        signal-mask : ndarray
            The mask of the direct beam
        """
        shape = self.axes_manager.signal_shape
        if center is None:
            center = (shape[1] - 1) / 2, (shape[0] - 1) / 2

        signal_mask = Signal2D(circular_mask(shape=shape,
                                             radius=radius,
                                             center=center))

        return signal_mask

    def get_vacuum_mask(self, radius, threshold, center=None,
                        closing=True, opening=False):
        """Generate a navigation mask to exclude SED patterns acquired in vacuum.

        Vacuum regions are identified crudely based on searching for a peak
        value in each diffraction pattern, having masked the direct beam, above
        a user defined threshold value. Morphological opening or closing of the
        mask obtained is supported.

        Parameters
        ----------
        radius: float
            Radius of circular mask to exclude direct beam.
        threshold: float
            Minimum intensity required to consider a diffracted beam to be
            present.
        center: tuple, optional
            User specified position of the diffraction pattern center. If None
            it is assumed that the pattern center is the center of the image.
        closing: bool, optional
            Flag to perform morphological closing.
        opening: bool, optional
            Flag to perform morphological opening.

        Returns
        -------
        mask : Signal2D
            The mask of the region of interest. Vacuum regions to be masked are
            set True.

        See also
        --------
        get_direct_beam_mask
        """
        db = np.invert(self.get_direct_beam_mask(radius=radius, center=center))
        diff_only = db * self
        mask = (diff_only.max((-1, -2)) <= threshold)
        if closing:
            mask.data = ndi.morphology.binary_dilation(mask.data,
                                                       border_value=0)
            mask.data = ndi.morphology.binary_erosion(mask.data,
                                                      border_value=1)
        if opening:
            mask.data = ndi.morphology.binary_erosion(mask.data,
                                                      border_value=1)
            mask.data = ndi.morphology.binary_dilation(mask.data,
                                                       border_value=0)
        return mask

    def apply_affine_transformation(self, D, inplace=True):
        """Correct geometric distortion by applying an affine transformation.

        Parameters
        ----------
        D : 3x3 numpy array
            Specifies the affine transform to be applied.
        inplace : bool
            If True (default), this signal is overwritten. Otherwise, returns a
            new signal.

        """
        return self.map(
            affine_transformation, matrix=D, ragged=True, inplace=inplace
        )

    def gain_normalisation(self, dark_reference, bright_reference,
                           inplace=True):
        """Apply gain normalization to experimentally acquired electron
        diffraction patterns.

        Parameters
        ----------
        dark_reference : ElectronDiffraction
            Dark reference image.
        bright_reference : ElectronDiffraction
            Bright reference image.
        inplace : bool
            If True (default), this signal is overwritten. Otherwise, returns a
            new signal.

        """
        return self.map(gain_normalise, dref=dark_reference,
                        bref=bright_reference, inplace=inplace)

    def get_radial_profile(self, centers=None):
        """Return the radial profile of the diffraction pattern.

        Parameters
        ----------
        centers : array, optional
            Array of dimensions (navigation_shape, 2) containing the
            origin for the radial integration in each diffraction
            pattern. If None (default) the centers are calculated using
            :meth:`get_direct_beam_position`

        Returns
        -------
        radial_profile: :obj:`hyperspy.signals.Signal1D`
            The radial average profile of each diffraction pattern
            in the ElectronDiffraction signal as a Signal1D.

        See also
        --------
        :func:`~pycrystem.utils.expt_utils.radial_average`
        :meth:`get_direct_beam_position`

        """
        # TODO: make this work without averaging the centers
        # TODO: fix for case when data is singleton
        if centers is None:
            centers = self.get_direct_beam_position(radius=10)
        center = centers.mean(axis=(0, 1))
        radial_profiles = self.map(radial_average, center=center, inplace=False)
        radial_profiles.axes_manager.signal_axes[0].offset = 0
        signal_axis = radial_profiles.axes_manager.signal_axes[0]
        return radial_profiles.as_signal1D(signal_axis)

    def get_diffraction_variance(self):
        """Calculates the variance of associated with each diffraction pixel.

        Returns
        -------
        ElectronDiffraction
              A two dimensional signal containing the mean,
              mean squared, and variance.
        """
        mean = self.mean(axis=self.axes_manager.navigation_axes)
        square = np.square(self)
        meansquare = square.mean(axis=square.axes_manager.navigation_axes)
        variance = meansquare / np.square(mean) - 1
        return stack((mean, meansquare, variance))

    def get_direct_beam_position(self, radius):
        """Determine rigid shifts in the SED patterns based on the position of
        the direct beam and return the shifts required to center all patterns.

        Parameters
        ----------
        radius : int
            Defines the size of the circular region, in pixels, within which the
            direct beam position is refined.

        Returns
        -------
        shifts : ndarray
            Array containing the shift to be applied to each SED pattern to
            center it.

        """
        # sum images to produce image in which direct beam reinforced and take
        # the position of maximum intensity as the initial estimate of center.
        dp_sum = self.sum()
        maxes = np.asarray(np.where(dp_sum.data == dp_sum.data.max()))
        mref = np.rint([np.average(maxes[0]), np.average(maxes[1])])
        mref = mref.astype(int)
        # specify array of dims (nav_size, 2) in which to store centers and find
        # the center of each pattern by determining the direct beam position.
        arr_shape = (self.axes_manager.navigation_size, 2)
        c = np.zeros(arr_shape, dtype=int)
        for z, index in zip(self._iterate_signal(),
                            np.arange(0, self.axes_manager.navigation_size, 1)):
            c[index] = refine_beam_position(z, start=mref, radius=radius)
        # The arange function produces a linear set of centers that has to be
        # reshaped back to the original signal shape
        return c.reshape(self.axes_manager.navigation_shape[::-1] + (-1,))

    def remove_background(self, saturation_radius=0):
        """Perform background subtraction.

        The average radial profile of the data is used to model the background
        which is then subtracted from the data. The remaining noise is smoothed
        using an h-dome.

        Parameters
        ----------
        saturation_radius : int, optional
            The radius, in pixels, of the saturated data (if any) in the direct
            beam.
<<<<<<< HEAD
        method : String
            'h-dome', 'profile_fit'
=======
>>>>>>> 2cdc05b1

        Returns
        -------
        denoised : :obj:`ElectronDiffraction`
            A copy of the data with the background removed and the noise
            smoothed.

        See Also
        --------
        :meth:`get_background_model`

        """
        # TODO: separate into multiple methods
        # TODO: make an 'averaging' flag

        # Old method:
        # def mean_filter(h):
        #     self.data = self.data / self.data.max()
        #     self.map(regional_filter, h=h)
        #     self.map(filters.rank.mean, selem=square(3))
        #     self.data = self.data / self.data.max()
        bg = self.get_background_model(saturation_radius)

        bg_removed = np.clip(self - bg, 0, 255)

        denoised = ElectronDiffraction(
            bg_removed.map(regional_flattener, h=bg.data.min()-1, inplace=False)
        )
        denoised.axes_manager.update_axes_attributes_from(
            self.axes_manager.navigation_axes)
        denoised.axes_manager.update_axes_attributes_from(
            self.axes_manager.signal_axes)

        return denoised

<<<<<<< HEAD
    def get_background_model(self, profile, saturation_radius):
        """Create a background model from a radial profile.

        The current model contains a Voigt model to fit the direct beam and an
        Exponential combined with a Linear profile to model the background. The
        exponential and linear model are used to create a background "image".
        This might be used for background subtraction.

        Parameters
        ----------
        profile : :obj:`hyperspy.signals.Signal1D`
            A 1-d signal describing the radial profile of the data.
        saturation_radius : int
            The approximate radius of the region of saturation of the direct
            beam.

        Returns
        -------
        background : :obj:`ElectronDiffraction`
            A 2-d signal estimating the background of the signal.

        """
=======
    def get_background_model(self, saturation_radius):
        """Creates a model for the background of the signal.

        The mean radial profile is fitted with the following three components:

        * Voigt profile for the central beam
        * Exponential profile for the diffuse scatter
        * Linear profile for the background offset and to improve the fit

        Using the exponential profile and the linear profile, an
        ElectronDiffraction signal is produced representing the mean background
        of the signal. This may be used for background subtraction.

        Parameters
        ----------
        saturation_radius : int
            The radius of the region about the central beam in which pixels are
            saturated.

        Returns
        -------
        ElectronDiffraction
            The mean background of the signal.

        """
        # TODO: get this done without taking the mean

        profile = self.get_radial_profile().mean()
>>>>>>> 2cdc05b1
        model = profile.create_model()
        e1 = saturation_radius * profile.axes_manager.signal_axes[0].scale
        model.set_signal_range(e1)

        direct_beam = Voigt()
        direct_beam.centre.value = 0
        direct_beam.centre.free = False
        direct_beam.FWHM.value = 0.1
        direct_beam.area.bmin = 0
        model.append(direct_beam)

        diffuse_scatter = Exponential()
        diffuse_scatter.A.value = 0
        diffuse_scatter.A.bmin = 0
        diffuse_scatter.tau.value = 0
        diffuse_scatter.tau.bmin = 0
        model.append(diffuse_scatter)

        linear_decay = Polynomial(1)
        model.append(linear_decay)

        model.fit(bounded=True)

        x_axis = self.axes_manager.signal_axes[0].axis
        y_axis = self.axes_manager.signal_axes[1].axis
        xs, ys = np.meshgrid(x_axis, y_axis)
        rs = (xs ** 2 + ys ** 2) ** 0.5
        background = ElectronDiffraction(
            diffuse_scatter.function(rs) + linear_decay.function(rs))
        for i in (0, 1):
            background.axes_manager.signal_axes[i].update_from(
                self.axes_manager.signal_axes[i])
        return background

    def decomposition(self, *args, **kwargs):
        """Decomposition with a choice of algorithms.

        The results are stored in self.learning_results. For a full description
        of parameters see :meth:`hyperspy.learn.mva.MVA.decomposition`

        """
        super(Signal2D, self).decomposition(*args, **kwargs)
        self.learning_results.loadings = np.nan_to_num(
            self.learning_results.loadings)

    def find_peaks(self, method='skimage', *args, **kwargs):
        """Find the position of diffraction peaks.

        Function to locate the positive peaks in an image using various, user
        specified, methods. Returns a structured array containing the peak
        positions.

        Parameters
        ---------
        method : str
            Select peak finding algorithm to implement. Available methods are:

            * 'max' - simple local maximum search
            * 'skimage' - call the peak finder implemented in scikit-image which
              uses a maximum filter
            * 'minmax' - finds peaks by comparing maximum filter results
              with minimum filter, calculates centers of mass
            * 'zaefferer' - based on gradient thresholding and refinement
              by local region of interest optimisation
            * 'stat' - statistical approach requiring no free params.
            * 'massiel' - finds peaks in each direction and compares the
              positions where these coincide.
            * 'laplacian_of_gaussians' - a blob finder implemented in
              `scikit-image` which uses the laplacian of Gaussian matrices
              approach.
            * 'difference_of_gaussians' - a blob finder implemented in
              `scikit-image` which uses the difference of Gaussian matrices
              approach.

        *args
            associated with above methods
        **kwargs
            associated with above methods.

        Returns
        -------
        peaks : structured array
            An array of shape _navigation_shape_in_array in which
            each cell contains an array with dimensions (npeaks, 2) that
            contains the x, y pixel coordinates of peaks found in each image.
        """
        method_dict = {
            'skimage': peak_local_max,
            'max': find_peaks_max,
            'minmax': find_peaks_minmax,
            'zaefferer': find_peaks_zaefferer,
            'stat': find_peaks_stat,
            'laplacian_of_gaussians':  find_peaks_log,
            'difference_of_gaussians': find_peaks_dog,
        }
        if method in method_dict:
            method = method_dict[method]
        else:
            raise NotImplementedError("The method `{}` is not implemented. "
                                      "See documentation for available "
                                      "implementations.".format(method))
        peaks = self.map(method, *args, **kwargs, inplace=False, ragged=True)
        # TODO: make return DiffractionVectors(peaks)
        return peaks

    def find_peaks_interactive(self):
        """Find peaks using an interactive tool.

        Requires `ipywidgets` and `traitlets` to be installed.

        """
        from pycrystem.utils import peakfinder2D_gui
        peakfinder = peakfinder2D_gui.PeakFinderUIIPYW()
        peakfinder.interactive(self)<|MERGE_RESOLUTION|>--- conflicted
+++ resolved
@@ -404,11 +404,6 @@
         saturation_radius : int, optional
             The radius, in pixels, of the saturated data (if any) in the direct
             beam.
-<<<<<<< HEAD
-        method : String
-            'h-dome', 'profile_fit'
-=======
->>>>>>> 2cdc05b1
 
         Returns
         -------
@@ -444,30 +439,6 @@
 
         return denoised
 
-<<<<<<< HEAD
-    def get_background_model(self, profile, saturation_radius):
-        """Create a background model from a radial profile.
-
-        The current model contains a Voigt model to fit the direct beam and an
-        Exponential combined with a Linear profile to model the background. The
-        exponential and linear model are used to create a background "image".
-        This might be used for background subtraction.
-
-        Parameters
-        ----------
-        profile : :obj:`hyperspy.signals.Signal1D`
-            A 1-d signal describing the radial profile of the data.
-        saturation_radius : int
-            The approximate radius of the region of saturation of the direct
-            beam.
-
-        Returns
-        -------
-        background : :obj:`ElectronDiffraction`
-            A 2-d signal estimating the background of the signal.
-
-        """
-=======
     def get_background_model(self, saturation_radius):
         """Creates a model for the background of the signal.
 
@@ -496,7 +467,6 @@
         # TODO: get this done without taking the mean
 
         profile = self.get_radial_profile().mean()
->>>>>>> 2cdc05b1
         model = profile.create_model()
         e1 = saturation_radius * profile.axes_manager.signal_axes[0].scale
         model.set_signal_range(e1)
@@ -524,12 +494,12 @@
         y_axis = self.axes_manager.signal_axes[1].axis
         xs, ys = np.meshgrid(x_axis, y_axis)
         rs = (xs ** 2 + ys ** 2) ** 0.5
-        background = ElectronDiffraction(
+        bg = ElectronDiffraction(
             diffuse_scatter.function(rs) + linear_decay.function(rs))
         for i in (0, 1):
-            background.axes_manager.signal_axes[i].update_from(
+            bg.axes_manager.signal_axes[i].update_from(
                 self.axes_manager.signal_axes[i])
-        return background
+        return bg
 
     def decomposition(self, *args, **kwargs):
         """Decomposition with a choice of algorithms.
